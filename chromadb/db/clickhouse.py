--- conflicted
+++ resolved
@@ -205,26 +205,6 @@
     def update_collection(
         self, id: UUID, new_name: Optional[str] = None, new_metadata: Optional[Dict] = None
     ):
-<<<<<<< HEAD
-        if new_name is None:
-            new_name = current_name
-        if new_metadata is None:
-            new_metadata = self.get_collection(current_name)[0][2]
-
-        return self._get_conn().command(
-            """
-
-         ALTER TABLE
-            collections
-         UPDATE
-            metadata = %s,
-            name = %s
-         WHERE
-            name = %s
-         """,
-            [json.dumps(new_metadata), new_name, current_name],
-        )
-=======
         if new_name is not None:
             self._get_conn().command(
                 f"ALTER TABLE collections UPDATE name = %(new_name)s WHERE uuid = %(uuid)s",
@@ -236,7 +216,6 @@
                 f"ALTER TABLE collections UPDATE metadata = %(new_metadata)s WHERE uuid = %(uuid)s",
                 parameters={"new_metadata": json.dumps(new_metadata), "uuid": id},
             )
->>>>>>> d62256fe
 
     def delete_collection(self, name: str):
         collection_uuid = self.get_collection_uuid_from_name(name)
@@ -374,17 +353,11 @@
 
             # Shortcut for $eq
             if type(value) == str:
-                result.append(
-                    has_key_and(f" JSONExtractString(metadata,'{key}') = '{value}'")
-                )
+                result.append(has_key_and(f" JSONExtractString(metadata,'{key}') = '{value}'"))
             elif type(value) == int:
-                result.append(
-                    has_key_and(f" JSONExtractInt(metadata,'{key}') = {value}")
-                )
+                result.append(has_key_and(f" JSONExtractInt(metadata,'{key}') = {value}"))
             elif type(value) == float:
-                result.append(
-                    has_key_and(f" JSONExtractFloat(metadata,'{key}') = {value}")
-                )
+                result.append(has_key_and(f" JSONExtractFloat(metadata,'{key}') = {value}"))
             # Operator expression
             elif type(value) == dict:
                 operator, operand = list(value.items())[0]
@@ -407,9 +380,7 @@
                 elif operator == "$ne":
                     if type(operand) == str:
                         return result.append(
-                            has_key_and(
-                                f" JSONExtractString(metadata,'{key}') != '{operand}'"
-                            )
+                            has_key_and(f" JSONExtractString(metadata,'{key}') != '{operand}'")
                         )
                     return result.append(
                         has_key_and(f" JSONExtractFloat(metadata,'{key}') != {operand}")
@@ -417,9 +388,7 @@
                 elif operator == "$eq":
                     if type(operand) == str:
                         return result.append(
-                            has_key_and(
-                                f" JSONExtractString(metadata,'{key}') = '{operand}'"
-                            )
+                            has_key_and(f" JSONExtractString(metadata,'{key}') = '{operand}'")
                         )
                     return result.append(
                         has_key_and(f" JSONExtractFloat(metadata,'{key}') = {operand}")
