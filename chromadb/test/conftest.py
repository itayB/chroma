import multiprocessing
import os
import socket
import subprocess
import tempfile
import time
from typing import (
    Generator,
    Iterator,
    List,
    Optional,
    Sequence,
    Tuple,
    Callable,
)
from uuid import UUID

import hypothesis
import pytest
import uvicorn
from requests.exceptions import ConnectionError
from httpx import ConnectError
from typing_extensions import Protocol

import chromadb.server.fastapi
from chromadb.api import ClientAPI, ServerAPI
from chromadb.config import Settings, System
from chromadb.db.mixins import embeddings_queue
from chromadb.ingest import Producer
from chromadb.types import SeqId, OperationRecord
from chromadb.api.client import Client as ClientCreator

VALID_PRESETS = ["fast", "normal", "slow"]
CURRENT_PRESET = os.getenv("PROPERTY_TESTING_PRESET", "fast")

if CURRENT_PRESET not in VALID_PRESETS:
    raise ValueError(
        f"Invalid property testing preset: {CURRENT_PRESET}. Must be one of {VALID_PRESETS}."
    )

hypothesis.settings.register_profile(
    "base",
    deadline=45000,
    suppress_health_check=[
        hypothesis.HealthCheck.data_too_large,
        hypothesis.HealthCheck.large_base_example,
        hypothesis.HealthCheck.function_scoped_fixture,
    ],
)

hypothesis.settings.register_profile(
    "fast", hypothesis.settings.get_profile("base"), max_examples=50
)
# Hypothesis's default max_examples is 100
hypothesis.settings.register_profile(
    "normal", hypothesis.settings.get_profile("base"), max_examples=100
)
hypothesis.settings.register_profile(
    "slow", hypothesis.settings.get_profile("base"), max_examples=200
)

hypothesis.settings.load_profile(CURRENT_PRESET)


def override_hypothesis_profile(
    fast: Optional[hypothesis.settings] = None,
    normal: Optional[hypothesis.settings] = None,
    slow: Optional[hypothesis.settings] = None,
) -> Optional[hypothesis.settings]:
    """Override Hypothesis settings for specific profiles.

    For example, to override max_examples only when the current profile is 'fast':

    override_hypothesis_profile(
        fast=hypothesis.settings(max_examples=50),
    )

    Settings will be merged with the default/active profile.
    """

    allowable_override_keys = [
        "deadline",
        "max_examples",
        "stateful_step_count",
        "suppress_health_check",
    ]

    override_profiles = {
        "fast": fast,
        "normal": normal,
        "slow": slow,
    }

    overriding_profile = override_profiles.get(CURRENT_PRESET)

    if overriding_profile is not None:
        overridden_settings = {
            key: value
            for key, value in overriding_profile.__dict__.items()
            if key in allowable_override_keys
        }

        return hypothesis.settings(hypothesis.settings.default, **overridden_settings)

    return hypothesis.settings.default


NOT_CLUSTER_ONLY = os.getenv("CHROMA_CLUSTER_TEST_ONLY") != "1"
MEMBERLIST_SLEEP = 5
COMPACTION_SLEEP = 120


def skip_if_not_cluster() -> pytest.MarkDecorator:
    return pytest.mark.skipif(
        NOT_CLUSTER_ONLY,
        reason="Requires Kubernetes to be running with a valid config",
    )


def generate_self_signed_certificate() -> None:
    config_path = os.path.join(
        os.path.dirname(os.path.abspath(__file__)), "openssl.cnf"
    )
    print(f"Config path: {config_path}")  # Debug print to verify path
    if not os.path.exists(config_path):
        raise FileNotFoundError(f"Config file not found at {config_path}")
    subprocess.run(
        [
            "openssl",
            "req",
            "-x509",
            "-newkey",
            "rsa:4096",
            "-keyout",
            "serverkey.pem",
            "-out",
            "servercert.pem",
            "-days",
            "365",
            "-nodes",
            "-subj",
            "/CN=localhost",
            "-config",
            config_path,
        ]
    )


def find_free_port() -> int:
    with socket.socket(socket.AF_INET, socket.SOCK_STREAM) as s:
        s.bind(("", 0))
        s.setsockopt(socket.SOL_SOCKET, socket.SO_REUSEADDR, 1)
        return s.getsockname()[1]  # type: ignore


def _run_server(
    port: int,
    is_persistent: bool = False,
    persist_directory: Optional[str] = None,
    chroma_server_authn_provider: Optional[str] = None,
    chroma_server_authn_credentials_file: Optional[str] = None,
    chroma_server_authn_credentials: Optional[str] = None,
    chroma_auth_token_transport_header: Optional[str] = None,
    chroma_server_authz_provider: Optional[str] = None,
    chroma_server_authz_config_file: Optional[str] = None,
    chroma_server_ssl_certfile: Optional[str] = None,
    chroma_server_ssl_keyfile: Optional[str] = None,
    chroma_overwrite_singleton_tenant_database_access_from_auth: Optional[bool] = False,
) -> None:
    """Run a Chroma server locally"""
    if is_persistent and persist_directory:
        settings = Settings(
            chroma_api_impl="chromadb.api.segment.SegmentAPI",
            chroma_sysdb_impl="chromadb.db.impl.sqlite.SqliteDB",
            chroma_producer_impl="chromadb.db.impl.sqlite.SqliteDB",
            chroma_consumer_impl="chromadb.db.impl.sqlite.SqliteDB",
            chroma_segment_manager_impl="chromadb.segment.impl.manager.local.LocalSegmentManager",
            is_persistent=is_persistent,
            persist_directory=persist_directory,
            allow_reset=True,
            chroma_server_authn_provider=chroma_server_authn_provider,
            chroma_server_authn_credentials_file=chroma_server_authn_credentials_file,
            chroma_server_authn_credentials=chroma_server_authn_credentials,
            chroma_auth_token_transport_header=chroma_auth_token_transport_header,
            chroma_server_authz_provider=chroma_server_authz_provider,
            chroma_server_authz_config_file=chroma_server_authz_config_file,
            chroma_overwrite_singleton_tenant_database_access_from_auth=chroma_overwrite_singleton_tenant_database_access_from_auth,
        )
    else:
        settings = Settings(
            chroma_api_impl="chromadb.api.segment.SegmentAPI",
            chroma_sysdb_impl="chromadb.db.impl.sqlite.SqliteDB",
            chroma_producer_impl="chromadb.db.impl.sqlite.SqliteDB",
            chroma_consumer_impl="chromadb.db.impl.sqlite.SqliteDB",
            chroma_segment_manager_impl="chromadb.segment.impl.manager.local.LocalSegmentManager",
            is_persistent=False,
            allow_reset=True,
            chroma_server_authn_provider=chroma_server_authn_provider,
            chroma_server_authn_credentials_file=chroma_server_authn_credentials_file,
            chroma_server_authn_credentials=chroma_server_authn_credentials,
            chroma_auth_token_transport_header=chroma_auth_token_transport_header,
            chroma_server_authz_provider=chroma_server_authz_provider,
            chroma_server_authz_config_file=chroma_server_authz_config_file,
            chroma_overwrite_singleton_tenant_database_access_from_auth=chroma_overwrite_singleton_tenant_database_access_from_auth,
        )
    server = chromadb.server.fastapi.FastAPI(settings)
    uvicorn.run(
        server.app(),
        host="0.0.0.0",
        port=port,
        log_level="error",
        timeout_keep_alive=30,
        ssl_keyfile=chroma_server_ssl_keyfile,
        ssl_certfile=chroma_server_ssl_certfile,
    )


def _await_server(api: ServerAPI, attempts: int = 0) -> None:
    try:
        api.heartbeat()
    # First error is from requests, second is from httpx
    # todo: use httpx for both?
    except (ConnectionError, ConnectError) as e:
        if attempts > 15:
            raise e
        else:
            time.sleep(4)
            _await_server(api, attempts + 1)


def _fastapi_fixture(
    is_persistent: bool = False,
    chroma_api_impl: str = "chromadb.api.fastapi.FastAPI",
    chroma_server_authn_provider: Optional[str] = None,
    chroma_client_auth_provider: Optional[str] = None,
    chroma_server_authn_credentials_file: Optional[str] = None,
    chroma_server_authn_credentials: Optional[str] = None,
    chroma_client_auth_credentials: Optional[str] = None,
    chroma_auth_token_transport_header: Optional[str] = None,
    chroma_server_authz_provider: Optional[str] = None,
    chroma_server_authz_config_file: Optional[str] = None,
    chroma_server_ssl_certfile: Optional[str] = None,
    chroma_server_ssl_keyfile: Optional[str] = None,
    chroma_overwrite_singleton_tenant_database_access_from_auth: Optional[bool] = False,
) -> Generator[System, None, None]:
    """Fixture generator that launches a server in a separate process, and yields a
    fastapi client connect to it"""

    port = find_free_port()
    ctx = multiprocessing.get_context("spawn")
    args: Tuple[
        int,
        bool,
        Optional[str],
        Optional[str],
        Optional[str],
        Optional[str],
        Optional[str],
        Optional[str],
        Optional[str],
        Optional[str],
        Optional[str],
        Optional[bool],
    ] = (
        port,
        False,
        None,
        chroma_server_authn_provider,
        chroma_server_authn_credentials_file,
        chroma_server_authn_credentials,
        chroma_auth_token_transport_header,
        chroma_server_authz_provider,
        chroma_server_authz_config_file,
        chroma_server_ssl_certfile,
        chroma_server_ssl_keyfile,
        chroma_overwrite_singleton_tenant_database_access_from_auth,
    )

    def run(args):
        proc = ctx.Process(target=_run_server, args=args, daemon=True)
        proc.start()
        settings = Settings(
            chroma_api_impl="chromadb.api.fastapi.FastAPI",
            chroma_server_host="localhost",
            chroma_server_http_port=port,
            allow_reset=True,
            chroma_client_auth_provider=chroma_client_auth_provider,
            chroma_client_auth_credentials=chroma_client_auth_credentials,
            chroma_auth_token_transport_header=chroma_auth_token_transport_header,
            chroma_server_ssl_verify=chroma_server_ssl_certfile,
            chroma_server_ssl_enabled=True if chroma_server_ssl_certfile else False,
            chroma_overwrite_singleton_tenant_database_access_from_auth=chroma_overwrite_singleton_tenant_database_access_from_auth,
        )
        system = System(settings)
        api = system.instance(ServerAPI)
        system.start()
        _await_server(api)
        yield system
        system.stop()
        proc.kill()
        proc.join()

    if is_persistent:
        persist_directory = tempfile.TemporaryDirectory()
        args = (
            port,
            is_persistent,
            persist_directory.name,
            chroma_server_authn_provider,
            chroma_server_authn_credentials_file,
            chroma_server_authn_credentials,
            chroma_auth_token_transport_header,
            chroma_server_authz_provider,
            chroma_server_authz_config_file,
            chroma_server_ssl_certfile,
            chroma_server_ssl_keyfile,
            chroma_overwrite_singleton_tenant_database_access_from_auth,
        )
<<<<<<< HEAD
    proc = ctx.Process(target=_run_server, args=args, daemon=True)
    proc.start()
    settings = Settings(
        chroma_api_impl=chroma_api_impl,
        chroma_server_host="localhost",
        chroma_server_http_port=port,
        allow_reset=True,
        chroma_client_auth_provider=chroma_client_auth_provider,
        chroma_client_auth_credentials=chroma_client_auth_credentials,
        chroma_auth_token_transport_header=chroma_auth_token_transport_header,
        chroma_server_ssl_verify=chroma_server_ssl_certfile,
        chroma_server_ssl_enabled=True if chroma_server_ssl_certfile else False,
        chroma_overwrite_singleton_tenant_database_access_from_auth=chroma_overwrite_singleton_tenant_database_access_from_auth,
    )
    system = System(settings)
    api = system.instance(ServerAPI)
    system.start()
    _await_server(api)
    yield system
    system.stop()
    proc.kill()
    ctx.Process.join(proc)
    if is_persistent and persist_directory is not None:
        if os.path.exists(persist_directory):
            shutil.rmtree(persist_directory)
=======

        yield from run(args)

        try:
            persist_directory.cleanup()

        except PermissionError as e:
            # todo: what's holding onto directory contents on Windows?
            if os.name == "nt" and e.winerror:
                pass

            raise e

    else:
        yield from run(args)
>>>>>>> e04a71e5


def fastapi() -> Generator[System, None, None]:
    return _fastapi_fixture(is_persistent=False)


def fastapi_async():
    return _fastapi_fixture(
        is_persistent=False,
        chroma_api_impl="chromadb.api.fastapi_async.FastAPIAsyncSync",
    )


def fastapi_persistent() -> Generator[System, None, None]:
    return _fastapi_fixture(is_persistent=True)


def fastapi_ssl() -> Generator[System, None, None]:
    generate_self_signed_certificate()
    return _fastapi_fixture(
        is_persistent=False,
        chroma_server_ssl_certfile="./servercert.pem",
        chroma_server_ssl_keyfile="./serverkey.pem",
    )


def basic_http_client() -> Generator[System, None, None]:
    settings = Settings(
        chroma_api_impl="chromadb.api.fastapi.FastAPI",
        chroma_server_http_port=8000,
        chroma_server_host="localhost",
        allow_reset=True,
    )
    system = System(settings)
    api = system.instance(ServerAPI)
    _await_server(api)
    system.start()
    yield system
    system.stop()


def fastapi_server_basic_auth_valid_cred_single_user() -> Generator[System, None, None]:
    # This (and similar usage below) should use the delete_on_close parameter
    # instead of delete=False, but it's only available in Python 3.12 and later.
    # We must explicitly close the file before spawning a subprocess to avoid
    # file locking issues on Windows.
    with tempfile.NamedTemporaryFile("w", suffix=".htpasswd", delete=False) as f:
        f.write("admin:$2y$05$e5sRb6NCcSH3YfbIxe1AGu2h5K7OOd982OXKmd8WyQ3DRQ4MvpnZS\n")
        f.close()

        for item in _fastapi_fixture(
            is_persistent=False,
            chroma_server_authn_provider="chromadb.auth.basic_authn.BasicAuthenticationServerProvider",
            chroma_server_authn_credentials_file=f.name,
            chroma_client_auth_provider="chromadb.auth.basic_authn.BasicAuthClientProvider",
            chroma_client_auth_credentials="admin:admin",
        ):
            yield item


def fastapi_server_basic_auth_valid_cred_multiple_users() -> (
    Generator[System, None, None]
):
    creds = {
        "user": "$2y$10$kY9hn.Wlfcj7n1Cnjmy1kuIhEFIVBsfbNWLQ5ahoKmdc2HLA4oP6i",
        "user2": "$2y$10$CymQ63tic/DRj8dD82915eoM4ke3d6RaNKU4dj4IVJlHyea0yeGDS",
        "admin": "$2y$05$e5sRb6NCcSH3YfbIxe1AGu2h5K7OOd982OXKmd8WyQ3DRQ4MvpnZS",
    }
    with tempfile.NamedTemporaryFile("w", suffix=".htpasswd", delete=False) as f:
        for user, cred in creds.items():
            f.write(f"{user}:{cred}\n")
        f.close()

        for item in _fastapi_fixture(
            is_persistent=False,
            chroma_server_authn_provider="chromadb.auth.basic_authn.BasicAuthenticationServerProvider",
            chroma_server_authn_credentials_file=f.name,
            chroma_client_auth_provider="chromadb.auth.basic_authn.BasicAuthClientProvider",
            chroma_client_auth_credentials="admin:admin",
        ):
            yield item


def fastapi_server_basic_auth_invalid_cred() -> Generator[System, None, None]:
    with tempfile.NamedTemporaryFile("w", suffix=".htpasswd", delete=False) as f:
        f.write("admin:$2y$05$e5sRb6NCcSH3YfbIxe1AGu2h5K7OOd982OXKmd8WyQ3DRQ4MvpnZS\n")
        f.close()

        for item in _fastapi_fixture(
            is_persistent=False,
            chroma_server_authn_provider="chromadb.auth.basic_authn.BasicAuthenticationServerProvider",
            chroma_server_authn_credentials_file=f.name,
            chroma_client_auth_provider="chromadb.auth.basic_authn.BasicAuthClientProvider",
            chroma_client_auth_credentials="admin:admin1",
        ):
            yield item


def fastapi_server_basic_authn_rbac_authz() -> Generator[System, None, None]:
    with tempfile.NamedTemporaryFile(
        "w", suffix=".htpasswd", delete=False
    ) as server_authn_file:
        server_authn_file.write(
            "admin:$2y$05$e5sRb6NCcSH3YfbIxe1AGu2h5K7OOd982OXKmd8WyQ3DRQ4MvpnZS\n"
        )
        server_authn_file.close()

        with tempfile.NamedTemporaryFile(
            "w", suffix=".authz", delete=False
        ) as server_authz_file:
            server_authz_file.write(
                """
roles_mapping:
    admin:
        actions:
            [
                "system:reset",
                "tenant:create_tenant",
                "tenant:get_tenant",
                "db:create_database",
                "db:get_database",
                "db:list_collections",
                "db:create_collection",
                "db:get_or_create_collection",
                "collection:get_collection",
                "collection:delete_collection",
                "collection:update_collection",
                "collection:add",
                "collection:delete",
                "collection:get",
                "collection:query",
                "collection:peek",
                "collection:update",
                "collection:upsert",
                "collection:count",
            ]
users:
- id: admin
  role: admin
    """
            )
            server_authz_file.close()

            for item in _fastapi_fixture(
                is_persistent=False,
                chroma_client_auth_provider="chromadb.auth.basic_authn.BasicAuthClientProvider",
                chroma_client_auth_credentials="admin:admin",
                chroma_server_authn_provider="chromadb.auth.basic_authn.BasicAuthenticationServerProvider",
                chroma_server_authn_credentials_file=server_authn_file.name,
                chroma_server_authz_provider="chromadb.auth.simple_rbac_authz.SimpleRBACAuthorizationProvider",
                chroma_server_authz_config_file=server_authz_file.name,
            ):
                yield item


def fastapi_fixture_admin_and_singleton_tenant_db_user() -> (
    Generator[System, None, None]
):
    with tempfile.NamedTemporaryFile("w", suffix=".authn", delete=False) as f:
        f.write(
            """
users:
  - id: admin
    tokens:
      - admin-token
  - id: singleton_user
    tenant: singleton_tenant
    databases:
      - singleton_database
    tokens:
      - singleton-token
"""
        )
        f.close()

        for item in _fastapi_fixture(
            is_persistent=False,
            chroma_overwrite_singleton_tenant_database_access_from_auth=True,
            chroma_client_auth_provider="chromadb.auth.token_authn.TokenAuthClientProvider",
            chroma_client_auth_credentials="admin-token",
            chroma_server_authn_provider="chromadb.auth.token_authn.TokenAuthenticationServerProvider",
            chroma_server_authn_credentials_file=f.name,
        ):
            yield item


def integration() -> Generator[System, None, None]:
    """Fixture generator for returning a client configured via environmenet
    variables, intended for externally configured integration tests
    """
    settings = Settings(allow_reset=True)
    system = System(settings)
    system.start()
    yield system
    system.stop()


def sqlite() -> Generator[System, None, None]:
    """Fixture generator for segment-based API using in-memory Sqlite"""
    settings = Settings(
        chroma_api_impl="chromadb.api.segment.SegmentAPI",
        chroma_sysdb_impl="chromadb.db.impl.sqlite.SqliteDB",
        chroma_producer_impl="chromadb.db.impl.sqlite.SqliteDB",
        chroma_consumer_impl="chromadb.db.impl.sqlite.SqliteDB",
        chroma_segment_manager_impl="chromadb.segment.impl.manager.local.LocalSegmentManager",
        is_persistent=False,
        allow_reset=True,
    )
    system = System(settings)
    system.start()
    yield system
    system.stop()


def sqlite_persistent() -> Generator[System, None, None]:
    """Fixture generator for segment-based API using persistent Sqlite"""
    with tempfile.TemporaryDirectory() as save_path:
        settings = Settings(
            chroma_api_impl="chromadb.api.segment.SegmentAPI",
            chroma_sysdb_impl="chromadb.db.impl.sqlite.SqliteDB",
            chroma_producer_impl="chromadb.db.impl.sqlite.SqliteDB",
            chroma_consumer_impl="chromadb.db.impl.sqlite.SqliteDB",
            chroma_segment_manager_impl="chromadb.segment.impl.manager.local.LocalSegmentManager",
            allow_reset=True,
            is_persistent=True,
            persist_directory=save_path,
        )
        system = System(settings)
        system.start()
        yield system
        system.stop()


def system_fixtures() -> List[Callable[[], Generator[System, None, None]]]:
    fixtures = [fastapi, fastapi_async, fastapi_persistent, sqlite, sqlite_persistent]
    if "CHROMA_INTEGRATION_TEST" in os.environ:
        fixtures.append(integration)
    if "CHROMA_INTEGRATION_TEST_ONLY" in os.environ:
        fixtures = [integration]
    if "CHROMA_CLUSTER_TEST_ONLY" in os.environ:
        fixtures = [basic_http_client]
    return fixtures


def system_fixtures_auth() -> List[Callable[[], Generator[System, None, None]]]:
    fixtures = [
        fastapi_server_basic_auth_valid_cred_single_user,
        fastapi_server_basic_auth_valid_cred_multiple_users,
    ]
    return fixtures


def system_fixtures_authn_rbac_authz() -> (
    List[Callable[[], Generator[System, None, None]]]
):
    fixtures = [fastapi_server_basic_authn_rbac_authz]
    return fixtures


def system_fixtures_root_and_singleton_tenant_db_user() -> (
    List[Callable[[], Generator[System, None, None]]]
):
    fixtures = [fastapi_fixture_admin_and_singleton_tenant_db_user]
    return fixtures


def system_fixtures_wrong_auth() -> List[Callable[[], Generator[System, None, None]]]:
    fixtures = [fastapi_server_basic_auth_invalid_cred]
    return fixtures


def system_fixtures_ssl() -> List[Callable[[], Generator[System, None, None]]]:
    fixtures = [fastapi_ssl]
    return fixtures


@pytest.fixture(scope="module", params=system_fixtures_wrong_auth())
def system_wrong_auth(
    request: pytest.FixtureRequest,
) -> Generator[ServerAPI, None, None]:
<<<<<<< HEAD
    for system in request.param():
        yield system
=======
    yield from request.param()
>>>>>>> e04a71e5


@pytest.fixture(scope="module", params=system_fixtures_authn_rbac_authz())
def system_authn_rbac_authz(
    request: pytest.FixtureRequest,
) -> Generator[ServerAPI, None, None]:
<<<<<<< HEAD
    for system in request.param():
        yield system
=======
    yield from request.param()
>>>>>>> e04a71e5


@pytest.fixture(scope="module", params=system_fixtures())
def system(request: pytest.FixtureRequest) -> Generator[ServerAPI, None, None]:
<<<<<<< HEAD
    for system in request.param():
        yield system
=======
    yield from request.param()
>>>>>>> e04a71e5


@pytest.fixture(scope="module", params=system_fixtures_ssl())
def system_ssl(request: pytest.FixtureRequest) -> Generator[ServerAPI, None, None]:
<<<<<<< HEAD
    for system in request.param():
        yield system
=======
    yield from request.param()
>>>>>>> e04a71e5


@pytest.fixture(scope="module", params=system_fixtures_auth())
def system_auth(request: pytest.FixtureRequest) -> Generator[ServerAPI, None, None]:
<<<<<<< HEAD
    for system in request.param():
        yield system
=======
    yield from request.param()
>>>>>>> e04a71e5


@pytest.fixture(scope="function")
def api(system: System) -> Generator[ServerAPI, None, None]:
    system.reset_state()
    api = system.instance(ServerAPI)
    yield api


@pytest.fixture(scope="function")
def client(system: System) -> Generator[ClientAPI, None, None]:
    system.reset_state()
    client = ClientCreator.from_system(system)
    yield client
    client.clear_system_cache()


@pytest.fixture(scope="function")
def client_ssl(system_ssl: System) -> Generator[ClientAPI, None, None]:
    system_ssl.reset_state()
    client = ClientCreator.from_system(system_ssl)
    yield client
    client.clear_system_cache()


@pytest.fixture(scope="function")
def api_wrong_cred(
    system_wrong_auth: System,
) -> Generator[ServerAPI, None, None]:
    system_wrong_auth.reset_state()
    api = system_wrong_auth.instance(ServerAPI)
    yield api


@pytest.fixture(scope="function")
def api_with_authn_rbac_authz(
    system_authn_rbac_authz: System,
) -> Generator[ServerAPI, None, None]:
    system_authn_rbac_authz.reset_state()
    api = system_authn_rbac_authz.instance(ServerAPI)
    yield api


@pytest.fixture(scope="function")
def api_with_server_auth(system_auth: System) -> Generator[ServerAPI, None, None]:
    _sys = system_auth
    _sys.reset_state()
    api = _sys.instance(ServerAPI)
    yield api


# Producer / Consumer fixtures #


class ProducerFn(Protocol):
    def __call__(
        self,
        producer: Producer,
        collection_id: UUID,
        embeddings: Iterator[OperationRecord],
        n: int,
    ) -> Tuple[Sequence[OperationRecord], Sequence[SeqId]]:
        ...


def produce_n_single(
    producer: Producer,
    collection_id: UUID,
    embeddings: Iterator[OperationRecord],
    n: int,
) -> Tuple[Sequence[OperationRecord], Sequence[SeqId]]:
    submitted_embeddings = []
    seq_ids = []
    for _ in range(n):
        e = next(embeddings)
        seq_id = producer.submit_embedding(collection_id, e)
        submitted_embeddings.append(e)
        seq_ids.append(seq_id)
    return submitted_embeddings, seq_ids


def produce_n_batch(
    producer: Producer,
    collection_id: UUID,
    embeddings: Iterator[OperationRecord],
    n: int,
) -> Tuple[Sequence[OperationRecord], Sequence[SeqId]]:
    submitted_embeddings = []
    seq_ids: Sequence[SeqId] = []
    for _ in range(n):
        e = next(embeddings)
        submitted_embeddings.append(e)
    seq_ids = producer.submit_embeddings(collection_id, submitted_embeddings)
    return submitted_embeddings, seq_ids


def produce_fn_fixtures() -> List[ProducerFn]:
    return [produce_n_single, produce_n_batch]


@pytest.fixture(scope="module", params=produce_fn_fixtures())
def produce_fns(
    request: pytest.FixtureRequest,
) -> Generator[ProducerFn, None, None]:
    yield request.param


def pytest_configure(config):  # type: ignore
    embeddings_queue._called_from_test = True<|MERGE_RESOLUTION|>--- conflicted
+++ resolved
@@ -280,7 +280,7 @@
         proc = ctx.Process(target=_run_server, args=args, daemon=True)
         proc.start()
         settings = Settings(
-            chroma_api_impl="chromadb.api.fastapi.FastAPI",
+            chroma_api_impl=chroma_api_impl,
             chroma_server_host="localhost",
             chroma_server_http_port=port,
             allow_reset=True,
@@ -316,33 +316,6 @@
             chroma_server_ssl_keyfile,
             chroma_overwrite_singleton_tenant_database_access_from_auth,
         )
-<<<<<<< HEAD
-    proc = ctx.Process(target=_run_server, args=args, daemon=True)
-    proc.start()
-    settings = Settings(
-        chroma_api_impl=chroma_api_impl,
-        chroma_server_host="localhost",
-        chroma_server_http_port=port,
-        allow_reset=True,
-        chroma_client_auth_provider=chroma_client_auth_provider,
-        chroma_client_auth_credentials=chroma_client_auth_credentials,
-        chroma_auth_token_transport_header=chroma_auth_token_transport_header,
-        chroma_server_ssl_verify=chroma_server_ssl_certfile,
-        chroma_server_ssl_enabled=True if chroma_server_ssl_certfile else False,
-        chroma_overwrite_singleton_tenant_database_access_from_auth=chroma_overwrite_singleton_tenant_database_access_from_auth,
-    )
-    system = System(settings)
-    api = system.instance(ServerAPI)
-    system.start()
-    _await_server(api)
-    yield system
-    system.stop()
-    proc.kill()
-    ctx.Process.join(proc)
-    if is_persistent and persist_directory is not None:
-        if os.path.exists(persist_directory):
-            shutil.rmtree(persist_directory)
-=======
 
         yield from run(args)
 
@@ -358,7 +331,6 @@
 
     else:
         yield from run(args)
->>>>>>> e04a71e5
 
 
 def fastapi() -> Generator[System, None, None]:
@@ -639,54 +611,29 @@
 def system_wrong_auth(
     request: pytest.FixtureRequest,
 ) -> Generator[ServerAPI, None, None]:
-<<<<<<< HEAD
-    for system in request.param():
-        yield system
-=======
     yield from request.param()
->>>>>>> e04a71e5
 
 
 @pytest.fixture(scope="module", params=system_fixtures_authn_rbac_authz())
 def system_authn_rbac_authz(
     request: pytest.FixtureRequest,
 ) -> Generator[ServerAPI, None, None]:
-<<<<<<< HEAD
-    for system in request.param():
-        yield system
-=======
     yield from request.param()
->>>>>>> e04a71e5
 
 
 @pytest.fixture(scope="module", params=system_fixtures())
 def system(request: pytest.FixtureRequest) -> Generator[ServerAPI, None, None]:
-<<<<<<< HEAD
-    for system in request.param():
-        yield system
-=======
     yield from request.param()
->>>>>>> e04a71e5
 
 
 @pytest.fixture(scope="module", params=system_fixtures_ssl())
 def system_ssl(request: pytest.FixtureRequest) -> Generator[ServerAPI, None, None]:
-<<<<<<< HEAD
-    for system in request.param():
-        yield system
-=======
     yield from request.param()
->>>>>>> e04a71e5
 
 
 @pytest.fixture(scope="module", params=system_fixtures_auth())
 def system_auth(request: pytest.FixtureRequest) -> Generator[ServerAPI, None, None]:
-<<<<<<< HEAD
-    for system in request.param():
-        yield system
-=======
     yield from request.param()
->>>>>>> e04a71e5
 
 
 @pytest.fixture(scope="function")
