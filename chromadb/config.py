--- conflicted
+++ resolved
@@ -113,6 +113,8 @@
         return v
 
     chroma_server_nofile: Optional[int] = None
+    # the number of maximum threads to handle synchronous tasks in the FastAPI server
+    chroma_server_thread_pool_size: int = 40
 
     # ==================
     # Client-mode config
@@ -135,14 +137,8 @@
     # Server config
     # ==================
 
-<<<<<<< HEAD
     is_persistent: bool = False
     persist_directory: str = "./chroma"
-=======
-    chroma_server_nofile: Optional[int] = None
-    # the number of maximum threads to handle synchronous tasks in the FastAPI server
-    chroma_server_thread_pool_size: int = 40
->>>>>>> 5cebb0d4
 
     chroma_memory_limit_bytes: int = 0
     chroma_segment_cache_policy: Optional[str] = None
