--- conflicted
+++ resolved
@@ -1,15 +1,8 @@
 // @ts-nocheck
-<<<<<<< HEAD
 import React from 'react';
 import { Flex, Center, Box, Button, useColorModeValue, useTheme, Divider, Square, Icon, Tabs, TabList, Tab } from '@chakra-ui/react'
 import { BsFillSquareFill } from 'react-icons/bs';
 import SidebarButton from './Shared/SidebarButton';
-=======
-import React from 'react'
-import { Flex, Center, Box, Button, useColorModeValue, useTheme, Divider, Square, Icon } from '@chakra-ui/react'
-import { BsFillSquareFill } from 'react-icons/bs'
-import SidebarButton from './Shared/SidebarButton'
->>>>>>> e6bf375f
 
 interface LeftSidebarProps {
   classClicked: (classtring: string) => void
@@ -18,13 +11,9 @@
 }
 
 const LeftSidebar: React.FC<LeftSidebarProps> = ({ classClicked, typeClicked, classDict }) => {
-<<<<<<< HEAD
   const theme = useTheme();
-  const bgColor = useColorModeValue("#FFFFFF",  '#0c0c0b')
-  const borderColor = useColorModeValue(theme.colors.ch_gray.light,  theme.colors.ch_gray.dark)
-=======
-  const theme = useTheme()
->>>>>>> e6bf375f
+  const bgColor = useColorModeValue("#FFFFFF", '#0c0c0b')
+  const borderColor = useColorModeValue(theme.colors.ch_gray.light, theme.colors.ch_gray.dark)
 
   if (classDict === undefined) {
     classDict = [
@@ -38,35 +27,35 @@
   }
 
   return (
-      <Flex 
-        direction="column" 
-        minWidth={300} 
-        bg={bgColor} 
-        borderRight="1px"
-        borderLeft="1px"
-        borderColor={borderColor}
-        maxHeight="100vh"
-        overflowX="hidden"
-        overflowY="scroll"
-        css={{
-          '&::-webkit-scrollbar': {
-            width: '0px',
-          },
-        }}
-        pt={14}>
-        <Flex key="buttons" px={3}>
-          <Tabs size="sm" variant='unstyled'>
-            <TabList>
-              <Tab _selected={{ fontWeight: 600 }} px={1} isDisabled>Classes</Tab>
-            </TabList>
-          </Tabs>
-        </Flex>
-        <Divider w="100%" pt={2}/>
-        <Flex direction="column" mt={2}>
-          {classDict.map(function(chClass, index){
-            return (
-              <React.Fragment key={index}>
-                <SidebarButton 
+    <Flex
+      direction="column"
+      minWidth={300}
+      bg={bgColor}
+      borderRight="1px"
+      borderLeft="1px"
+      borderColor={borderColor}
+      maxHeight="100vh"
+      overflowX="hidden"
+      overflowY="scroll"
+      css={{
+        '&::-webkit-scrollbar': {
+          width: '0px',
+        },
+      }}
+      pt={14}>
+      <Flex key="buttons" px={3}>
+        <Tabs size="sm" variant='unstyled'>
+          <TabList>
+            <Tab _selected={{ fontWeight: 600 }} px={1} isDisabled>Classes</Tab>
+          </TabList>
+        </Tabs>
+      </Flex>
+      <Divider w="100%" pt={2} />
+      <Flex direction="column" mt={2}>
+        {classDict.map(function (chClass, index) {
+          return (
+            <React.Fragment key={index}>
+              <SidebarButton
                 text={chClass.title}
                 symbol="square"
                 visible={chClass.visible}
@@ -79,16 +68,16 @@
 
               {chClass.subtypes.map(function (chType) {
                 return (
-                <SidebarButton 
-                text={chType.title}
-                visible={chType.visible}
-                symbol="circle" 
-                color={chType.color} 
-                classTitle={chClass.title}
-                key={chType.title}
-                indent={6}
-                onClick={typeClicked}>
-                </SidebarButton>
+                  <SidebarButton
+                    text={chType.title}
+                    visible={chType.visible}
+                    symbol="circle"
+                    color={chType.color}
+                    classTitle={chClass.title}
+                    key={chType.title}
+                    indent={6}
+                    onClick={typeClicked}>
+                  </SidebarButton>
                 )
               })}
             </React.Fragment>
